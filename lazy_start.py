from web.rest.base import Connection
from config import Config
from copy import deepcopy
import time
import csv
import sys
import pandas as pd
from pprint import pprint
from striptease.biases import InstrumentBiases

board_on = [
{
  "board": "G",
  "pol": "BOARD",
  "base_addr": "POL_RCL",
  "type": "BIAS",
  "method": "SET",
  "data": [
    23295
  ],
  "timeout": 500
},
{
  "board": "G",
  "pol": "BOARD",
  "base_addr": "CAL_RCL",
  "type": "BIAS",
  "method": "SET",
  "data": [
    23295
  ],
  "timeout": 500
}
]
template_on = [
{
  "board": "G",
  "pol": "R0",
  "base_addr": "POL_PWR",
  "type": "BIAS",
  "method": "SET",
  "data": [
    1
  ],
  "timeout": 500
},
{
  "board": "G",
  "pol": "R0",
  "base_addr": "DAC_REF",
  "type": "BIAS",
  "method": "SET",
  "data": [
    1
  ],
  "timeout": 500
},
{
  "board": "G",
  "pol": "R0",
  "base_addr": "POL_MODE",
  "type": "BIAS",
  "method": "SET",
  "data": [
    5
  ],
  "timeout": 500
},
{
  "board": "G",
  "pol": "R0",
  "base_addr": "PRE_EN",
  "type": "PREAMP",
  "method": "SET",
  "data": [
    1
  ],
  "timeout": 500
}
]

template = {
  "board": "G",
  "pol": "R0",
  "base_addr": "VD0_SET",
  "type": "BIAS",
  "method": "SET",
  "data": [
    0
  ],
  "timeout": 500
}

def read_csv_conf(path):
    d = {}
    with open(path) as csv_file:
        csv_reader = csv.reader(csv_file, delimiter=',')
        line_count = 0
        for row in csv_reader:
            if line_count <= 1:
                line_count += 1
                continue
            else:
                d[row[0]] =[]
                for i in range(7):
                    d[row[0]].append(float(row[i+1]))
            line_count += 1
    return d

def read_board_xlsx(path):
    board = {}
    cal = pd.read_excel(path,header=None,sheet_name=None)
    for p in cal:
        d = {}
        pol = cal[p].transpose()
        line_count = 0
        current_item = pd.np.nan
        current_fit =  pd.np.nan
        current_chan = pd.np.nan
        for r in pol:
            row=pol[r]
            if line_count <= 1:
                line_count += 1
                continue
            elif type(row[0]) == str and row[0].strip() == 'ITEM':
                line_count += 1
                continue
            else:
                if type(row[0]) == str:
                    current_item = row[0].replace('\n',' ')
                if type(row[1]) == str:
                    current_fit = row[1].replace('\n',' ')
                if d.get(current_item) is None:
                    d[current_item]={}
                if d[current_item].get(current_fit) is None:
                    d[current_item][current_fit] = {}
                d[current_item][current_fit][row[2]]={
                    'slope':float(row[3]),
                    'intercept':float(row[4]),
                    'mul':int(row[5]),
                    'div':int(row[6]),
                    'add':int(row[7])
                }
            line_count += 1
        board[p] = d
    return board


def read_board_calib(path):
    d = {}

    with open(path) as csv_file:
        csv_reader = csv.reader(csv_file, delimiter=',')
        line_count = 0
        current_item = ''
        current_fit = ''
        current_chan = ''

        for row in csv_reader:
            if line_count <= 1:
                line_count += 1
                continue
            elif row[0].strip() == 'ITEM':
                line_count += 1
                continue
            else:
                if row[0] != '':
                    current_item = row[0].replace('\n',' ')
                if row[1] != '':
                    current_fit = row[1].replace('\n',' ')
                if d.get(current_item) is None:
                    d[current_item]={}
                if d[current_item].get(current_fit) is None:
                    d[current_item][current_fit] = {}
                d[current_item][current_fit][row[2]]={
                    'slope':float(row[3]),
                    'intercept':float(row[4]),
                    'mul':int(row[5]),
                    'div':int(row[6]),
                    'add':int(row[7])
                }
            line_count += 1
    return d

def get_step(v,cal,step):
    val = v*step * cal['slope'] + cal['intercept']
    if val < 0:
        val = 0
    return int(val)

def setup_VD(con,conf,bc,calib,pol_chan,step=1):
    global template
    url = conf.get_rest_base()+'/slo'

    template['board'] = 'G'
    template['pol'] = pol_chan
    data = []
    print(calib['DRAIN']['SET VOLTAGE'][0])
    data.append(get_step(bc.vd0,calib['DRAIN']['SET VOLTAGE'][0],step))
    data.append(get_step(bc.vd1,calib['DRAIN']['SET VOLTAGE'][1],step))
    data.append(get_step(bc.vd2,calib['DRAIN']['SET VOLTAGE'][2],step))
    data.append(get_step(bc.vd3,calib['DRAIN']['SET VOLTAGE'][3],step))
    data.append(get_step(bc.vd4,calib['DRAIN']['SET VOLTAGE'][4],step))
    data.append(get_step(bc.vd5,calib['DRAIN']['SET VOLTAGE'][5],step))
    template['base_addr'] = "VD0_SET"
    template['data'] = data
    print(template)
    r = con.post(url,template)
    if r['status'] != 'OK':
        print(r)
        sys.exit(1)
    time.sleep(0.5)

def setup_VG(con,conf,bc,calib,pol_chan,step=1):
    global template
    url = conf.get_rest_base()+'/slo'

    template['board'] = 'G'
    template['pol'] = pol_chan
    data = []
    print(calib['GATE']['SET VOLTAGE'][0])
    data.append(get_step(bc.vg0,calib['GATE']['SET VOLTAGE'][0],step))
    data.append(get_step(bc.vg1,calib['GATE']['SET VOLTAGE'][1],step))
    data.append(get_step(bc.vg2,calib['GATE']['SET VOLTAGE'][2],step))
    data.append(get_step(bc.vg3,calib['GATE']['SET VOLTAGE'][3],step))
    data.append(get_step(bc.vg4,calib['GATE']['SET VOLTAGE'][4],step))
    data.append(get_step(bc.vg5,calib['GATE']['SET VOLTAGE'][5],step))
    data.append(get_step(bc.vg4a,calib['GATE']['SET VOLTAGE']['4A'],step))
    data.append(get_step(bc.vg5a,calib['GATE']['SET VOLTAGE']['5A'],step))
    template['base_addr'] = "VG0_SET"
    template['data'] = data
    print(template)
    r = con.post(url,template)
    if r['status'] != 'OK':
        print(r)
        sys.exit(1)
    time.sleep(0.5)

def setup_VPIN(con,conf,bc,calib,pol_chan,step=1):
    global template
    url = conf.get_rest_base()+'/slo'

    template['board'] = 'G'
    template['pol'] = pol_chan
    data = []
    print(calib['PIN DIODES']['SET VOLTAGE'][0])
    data.append(get_step(bc.vpin0,calib['PIN DIODES']['SET VOLTAGE'][0],step))
    data.append(get_step(bc.vpin1,calib['PIN DIODES']['SET VOLTAGE'][1],step))
    data.append(get_step(bc.vpin2,calib['PIN DIODES']['SET VOLTAGE'][2],step))
    data.append(get_step(bc.vpin3,calib['PIN DIODES']['SET VOLTAGE'][3],step))
    template['base_addr'] = "VPIN0_SET"
    template['data'] = data
    print(template)
    r = con.post(url,template)
    if r['status'] != 'OK':
        print(r)
        sys.exit(1)
    time.sleep(0.5)

def setup_IPIN(con,conf,bc,calib,pol_chan,step=1):
    global template
    url = conf.get_rest_base()+'/slo'

    template['board'] = 'G'
    template['pol'] = pol_chan
    data = []
    print(calib['PIN DIODES']['SET VOLTAGE'][0])
    data.append(get_step(bc.ipin0,calib['PIN DIODES']['SET CURRENT'][0],step))
    data.append(get_step(bc.ipin1,calib['PIN DIODES']['SET CURRENT'][1],step))
    data.append(get_step(bc.ipin2,calib['PIN DIODES']['SET CURRENT'][2],step))
    data.append(get_step(bc.ipin3,calib['PIN DIODES']['SET CURRENT'][3],step))
    template['base_addr'] = "IPIN0_SET"
    template['data'] = data
    print(template)
    r = con.post(url,template)
    if r['status'] != 'OK':
        print(r)
        sys.exit(1)
    time.sleep(0.5)

def turn_on_board(con,conf):
    global board_on
    url = conf.get_rest_base()+'/slo'
    for c in board_on:
        print(c)
        r = con.post(url,c)
        if r['status'] != 'OK':
            print(r)
            sys.exit(1)

        time.sleep(0.5)

def turn_on(con,conf,pol_chan):
    global template_on
    url = conf.get_rest_base()+'/slo'

    for c in template_on:
        c['board'] = 'G'
        c['pol'] = pol_chan
        print(c)
        r = con.post(url,c)
        if r['status'] != 'OK':
            print(r)
            sys.exit(1)

        time.sleep(0.5)


def turn_off(con,conf,pol_chan):
    global template_on
    url = conf.get_rest_base()+'/slo'

    template_off = deepcopy(template_on)
    template_off.reverse()

    for c in template_off:
        c['board'] = 'G'
        c['pol'] = pol_chan
        c['data'] = [0]
        print(c)
        r = con.post(url,c)
        if r['status'] != 'OK':
            print(r)
            sys.exit(1)

        time.sleep(0.5)

PINCON_DEFAULT = 0
PINCON_PHA     = 1
PINCON_PHB     = 2
PINCON_NOT_PHA = 3
PINCON_NOT_PHB = 4
PINCON_1       = 5
PINCON_0       = 6


if __name__ == '__main__':
<<<<<<< HEAD
    pol_chan = 'W6'# channel of the electronics (from G0:G6 and W6)
    pol_chan_conf = 'Pol8'#Board ADC calibration (from 1:8)
    pol_name = 'STRIP76'

    if len(sys.argv) != 2:
        print('usage: python ',sys.argv[0],'<BOARD_cal.xlsx>')
=======
    if len(sys.argv) != 6:
        print(f'''Usage: python {sys.argv[0]} BOARD_CAL COMMAND CHANNEL CONF POL_NAME

BOARD_CAL: name of the Excel file containing the Biases
COMMAND: either "turn_on" or "turn_off"
CHANNEL: name of the channel (e.g., "G0")
CONF: channel configuration (e.g., "Pol1")
POL_NAME: name of the polarimeter (e.g., "STRIP15")
''')
>>>>>>> 492d065a
        sys.exit(-1)

    command, pol_chan, pol_chan_conf, pol_name = sys.argv[2:]

    d = read_board_xlsx(sys.argv[1])
    calib = d[pol_chan_conf]

    pol_biases = InstrumentBiases()
    bc = pol_biases.get_biases(polarimeter_name=pol_name)

    con = Connection()
    con.login()

    conf = Config()
    conf.load(con)
    time.sleep(0.5)

    if command == "turnon":
        turn_on_board(con,conf)
        turn_on(con,conf,pol_chan)

<<<<<<< HEAD
    turn_on_board(con,conf)
    turn_on(con,conf,pol_chan)

    #setup_VD(con,conf,bc,calib,pol_chan,1.)
    #setup_VG(con,conf,bc,calib,pol_chan,1.)
    #setup_VPIN(con,conf,bc,calib,pol_chan,1.)
    #setup_IPIN(con,conf,bc,calib,pol_chan,1.)

    #turn_off(con,conf,pol_chan)
=======
        setup_VD(con,conf,bc,calib,pol_chan,1.)
        setup_VG(con,conf,bc,calib,pol_chan,1.)
        setup_VPIN(con,conf,bc,calib,pol_chan,1.)
        setup_IPIN(con,conf,bc,calib,pol_chan,1.)
    elif command == "turnoff":
        turn_off(con,conf,pol_chan)
>>>>>>> 492d065a
<|MERGE_RESOLUTION|>--- conflicted
+++ resolved
@@ -335,14 +335,6 @@
 
 
 if __name__ == '__main__':
-<<<<<<< HEAD
-    pol_chan = 'W6'# channel of the electronics (from G0:G6 and W6)
-    pol_chan_conf = 'Pol8'#Board ADC calibration (from 1:8)
-    pol_name = 'STRIP76'
-
-    if len(sys.argv) != 2:
-        print('usage: python ',sys.argv[0],'<BOARD_cal.xlsx>')
-=======
     if len(sys.argv) != 6:
         print(f'''Usage: python {sys.argv[0]} BOARD_CAL COMMAND CHANNEL CONF POL_NAME
 
@@ -352,7 +344,6 @@
 CONF: channel configuration (e.g., "Pol1")
 POL_NAME: name of the polarimeter (e.g., "STRIP15")
 ''')
->>>>>>> 492d065a
         sys.exit(-1)
 
     command, pol_chan, pol_chan_conf, pol_name = sys.argv[2:]
@@ -374,21 +365,9 @@
         turn_on_board(con,conf)
         turn_on(con,conf,pol_chan)
 
-<<<<<<< HEAD
-    turn_on_board(con,conf)
-    turn_on(con,conf,pol_chan)
-
-    #setup_VD(con,conf,bc,calib,pol_chan,1.)
-    #setup_VG(con,conf,bc,calib,pol_chan,1.)
-    #setup_VPIN(con,conf,bc,calib,pol_chan,1.)
-    #setup_IPIN(con,conf,bc,calib,pol_chan,1.)
-
-    #turn_off(con,conf,pol_chan)
-=======
         setup_VD(con,conf,bc,calib,pol_chan,1.)
         setup_VG(con,conf,bc,calib,pol_chan,1.)
         setup_VPIN(con,conf,bc,calib,pol_chan,1.)
         setup_IPIN(con,conf,bc,calib,pol_chan,1.)
     elif command == "turnoff":
-        turn_off(con,conf,pol_chan)
->>>>>>> 492d065a
+        turn_off(con,conf,pol_chan)