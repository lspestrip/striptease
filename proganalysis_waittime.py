#!/usr/bin/env python
# -*- encoding: utf-8 -*-

# 2023-05-10 (based on version of 2021-12-03)
# 2023-06-13 (last modification)

import numpy as np
from typing import List, Tuple, Dict, Union
from astropy.time import Time, TimeDelta
from matplotlib import pyplot as plt

from striptease import DataStorage, Tag
import striptease as st
from rich.progress import track
from rich.logging import RichHandler
from pathlib import Path
from mako.template import Template

import logging
import pickle as pkl
import time
import sys
import os


def find_waittime_tests(
    ds: DataStorage,
    date_range: Union[Tuple[float, float], Tuple[str, str], Tag, Tuple[Time, Time]],
    tag_main: str = "WAITTIME",
    tag_exclude: Union[List[str], str] = "VERIFICATION_TURNON",
) -> List[Tag]:
    """
    This function obtains the number of tests associated with
    the waittime procedure during the given time interval.
    """
    tags_in = ds.get_tags(date_range)
    tags0 = [tt for tt in tags_in if tag_main in tt.name]

    if tag_exclude is not None and type(tag_exclude) == str:
        tags0 = [tt for tt in tags0 if tag_exclude not in tt.name]
    elif tag_exclude is not None and type(tag_exclude) == List:
        for cc in tag_exclude:
            tags0 = [tt for tt in tags0 if cc not in tt.name]
    tags_out = tags0.copy()

    for ii, tt in enumerate(tags0):
        date_str = (Time(tt.mjd_start, format="mjd"), Time(tt.mjd_end, format="mjd"))
        idcase = str(date_str[0].fits).split(".")[0]
        polna = str(tt.name).split(tag_main + "_")[1]

    #
    ncc = len(tags_out)
    log.info(f"Found {ncc} tests between: {date_range}")
    idx_case = 0
    tt = tags_out[idx_case]
    date_str = (Time(tt.mjd_start, format="mjd"), Time(tt.mjd_end, format="mjd"))
    idcase = str(date_str[0].fits).split(".")[0]
    polna = str(tt.name).split(tag_main + "_")[1]
    log.info(f"Analysing Case {idx_case}: {idcase} ({polna})")
    # f"from {date_str[0].fits.replace('T', ' ')} to {date_str[1].fits.replace('T', ' ')}")
    log.info(f"\t{tt}")
    #
    return tags_out


def load_waittime_polan_analysis(
    ds_in: DataStorage, tag_in: Tag, tag_main: str = "WAITTIME"
) -> Dict:
    """
    This function provides the order pair of time for each explored wait time and voltage condition.
    """
    # Reading basic information about of the test
    polna = str(tag_in.name).split(tag_main + "_")[1]
    pol_name, lna_name = polna.split("_")

    t0 = str(Time(tag_in.mjd_start, format="mjd").fits).split(".")[0]
    idcase = tag_in.name + f"_{t0}"
    results = {
        "idcase": idcase,
        "polna": polna,
        "pol_name": pol_name,
        "lna_name": lna_name,
        "time_start": t0,
    }

    # -->Selection Tags with procedure results
    tag_second = polna + "_WT"
    tag_third = "_VD_"
    tags = ds_in.get_tags(tag_in)
    tags = [tt for tt in tags if tag_second in tt.name]
    #
    tids = np.array([tt.name.split(tag_second)[1].split("_") for tt in tags])
    arr_wtime, arr_case, arr_sets = (
        np.unique(tids[:, 0]),
        np.unique(tids[:, 3]),
        np.unique(tids[:, 2]),
    )
    nwt, ncase = len(arr_wtime), len(arr_case)

    arr_volt = np.zeros(len(arr_case))
    for tt in tags:
        if "_SET_VD_" in tt.name:
            cc = int(tt.name.split("_SET_VD_")[1])
            vvolt = tt.start_comment.split(tag_third)[1].split("mV")[0]
            arr_volt[cc] = vvolt
    log.info(
        f"Waittime [sec] ({nwt}): {arr_wtime}\nVoltages [mV]  ({ncase}): {arr_volt}"
    )
    # log.info(f"Voltages [mV]  ({ncase}): {arr_volt}")
    results[f"{arr_sets[1]}_in"] = arr_wtime.astype(float)
    results[f"{arr_sets[0]}_in"] = arr_volt.astype(float)

    # -->Defining the date ranges of each configuration
    dtype_dranges = [("t_start", "float"), ("t_end", "float")]
    results.update(
        {
            f"{arr_sets[0]}_date_range": np.zeros([nwt, ncase], dtype_dranges),
            f"{arr_sets[1]}_date_range": np.zeros([nwt, ncase], dtype_dranges),
            f"{arr_sets[0]+arr_sets[1]}_date_range": np.zeros(
                [nwt, ncase], dtype_dranges
            ),
            "GAP_date_range": np.zeros([nwt, ncase], dtype_dranges),
        }
    )
    idx_wt = {}
    for ii, ww in enumerate(arr_wtime):
        idx_wt[str(ww)] = ii

    for tt in tags:
        idtt = tt.name.split(tag_second)[1].split("_")
        vtime = (tt.mjd_start, tt.mjd_end)
        results[f"{idtt[2]}_date_range"][idx_wt[idtt[0]], int(idtt[3])] = vtime

    set_joint = arr_sets[0] + arr_sets[1]
    results[f"{set_joint}_date_range"]["t_start"] = results[
        f"{arr_sets[0]}_date_range"
    ]["t_start"]
    results[f"{set_joint}_date_range"]["t_end"] = results[f"{arr_sets[1]}_date_range"][
        "t_end"
    ]
    set_gap = "GAP"
    results[f"{set_gap}_date_range"]["t_start"] = results[f"{arr_sets[0]}_date_range"][
        "t_end"
    ]
    results[f"{set_gap}_date_range"]["t_end"] = results[f"{arr_sets[1]}_date_range"][
        "t_start"
    ]

    arr_sets = np.append(arr_sets, [set_joint, set_gap])
    results["sets"] = arr_sets

    # -->
    set_measure = arr_sets.copy()
    dtype_results = [
        ("count", "<f4"),
        ("DrainV", "<f4"),
        ("t_DrainV", "<f4"),
        ("WaitTime", "<f4"),
        ("t_start", "<f4"),
        ("t_end", "<f4"),
        ("WaitTime_in", "<f4"),
        ("DrainV_in", "<f4"),
    ]

    for sm in set_measure:
        res0 = np.zeros([nwt, ncase], dtype_results)
        # log.info(f"\n####### Data set: {sm}")
        for ii, wt in enumerate(arr_wtime):
            log.info(
                f"Configuration: set {sm} for waitTime {wt}sec ({ii+1}/{nwt}). Analyzing {ncase} cases of voltages:"
            )
            for jj, vv in track(list(enumerate(arr_volt)), description="Progress..."):
                vrange = tuple(results[f"{sm}_date_range"][ii, jj])

                deltat = TimeDelta(vrange[1] - vrange[0], scale="tai", format="jd").sec

                # log.info(f"\nSET: {sm} ({wt}sec, {vv}mV). mjd_range: {vrange} ('{pol_name}','{lna_name}','VD')")
                cc, vd, t_vd = get_polna_statistic(
                    ds_in, vrange, pol_name, lna_name, parin="VD"
                )
                res0[ii, jj] = (cc, vd, t_vd, deltat, vrange[0], vrange[1], wt, vv)
                # log.info(f'  Yield: {res0[ii,jj]}\n')
        results[sm] = res0
    return results


def get_polna_statistic(
    ds: DataStorage,
    date_range: Union[Tuple[float, float], Tuple[str, str], Tag, Tuple[Time, Time]],
    pol_name: str,
    lna_name: str,
    parin: str = "VD",
    statistic="last",
) -> Tuple:
    """ """
    # date_range = tuple(date_range)
    subgroup = f"POL_{pol_name}"
    lna_pin = st.get_lna_num(lna_name)
    par_str = f"{parin}{lna_pin}_HK"

    # log.info(f"\tLoading HK ({type(date_range)}, {date_range}, '{subgroup}', '{lna_name}', '{par_str}')") #This took around 9 sec by one case
    vtime, vparam = ds.load_hk(
        mjd_range=date_range, group="BIAS", subgroup=subgroup, par=par_str
    )
    # log.info(f'\t--> Time: {vtime} ## Params: {vparam}')

    if vtime is None:
        result = (0, np.nan, np.nan)
    elif len(vtime) == 1:
        result = (1, vparam[0], vtime[0].value)
    elif len(vtime) > 1:
        result = (len(vtime), vparam[-1], vtime[-1].value)
    else:
        result = (0, np.nan, np.nan)
    return result


def plotting_countmap(metaData, idout=None, path_dir: Path = Path("./")):
    #
    md = metaData.copy()
    #
    idcase = md.get("idcase", "")
    pp, ll = md["pol_name"], md["lna_name"]
    vsets = md["sets"]
    
    # Countmap
    # plt.figure(figsize=(18 / 2.54, 10 / 2.54),layout='tight')
    plt.figure(figsize=(18 / 2.54, 10 / 2.54))
    plt.subplots_adjust(wspace=0.4, hspace=0.4)

    cur0 = md[f"{vsets[0]}_in"]
    xmin, xmax = np.nanmin(cur0), np.nanmax(cur0)
    xdelta = (xmax - xmin) / len(np.unique(cur0)) * 0.5
    cur0 = md[f"{vsets[1]}_in"]
    ymin, ymax = np.nanmin(cur0), np.nanmax(cur0)
    ydelta = (ymax - ymin) / len(np.unique(cur0)) * 0.5
    vextent = [xmin - xdelta, xmax + xdelta, ymin - ydelta, ymax + ydelta]

    for jj, kk in enumerate(vsets[0:3]):
        print(f"\tSubplot {jj} ({kk})")
        curAll = md[kk]
<<<<<<< HEAD
        print(curAll["count"],"\n") #log.info(curAll["count"],"\n")
=======
        print(curAll["count"], "\n")
>>>>>>> b73bbf9c

        plt.subplot(1, 3, jj + 1)
        plt.title(f"{pp} {ll} (set {kk})", {"fontsize": 10})

        if jj == 0:
            plt.xlabel(f"{vsets[0]} [mV]")
            plt.ylabel("Time [sec]")
        else:
            plt.xlabel(f"{vsets[0]} [mV]")

        plt.imshow(
            curAll["count"],
            vmin=-0.5,
            vmax=8.5,
            cmap="Set1",
            extent=vextent,
            aspect="auto",
            origin="lower",
        )
        if jj == 2:
            cbar = plt.colorbar(pad=0.02, fraction=0.15)
            cbar.set_label("#", labelpad=-20, y=-0.02, rotation=0, fontsize=10)
    if idout is None:
        idout = idcase
    plt.savefig(path_dir / f"Fig_{idout}_countMap.png", dpi=300)


def plotting_checks_params(
    metaData,
    idout=None,
    plot_case: Union[str, Dict] = "WT",
    path_dir: Path = Path("./"),
):
    """
    This function provides a figure comparing the input and recovered values
    of each configuration. The two options are:
        *) The input and measured wait time during the set: waittime. Option: plot_case='WT'
        *) The input and measured voltage value during the set: waittime. Option: plot_case='VD'
    """
    #
    md = metaData.copy()
    #
    idcase = md.get("idcase", "")
    pp, ll = md["pol_name"], md["lna_name"]
    vsets = md["sets"]
    #
    # log.info(f"\n## Plots to check input and measured params: {md['polna']}")

    # Plot case
    if plot_case == "WT":
        pcase = {
            "set": "WT",
            "column": "WaitTime",
            "label": "sec",
            "idoutput": "waittime",
        }
    elif plot_case == "VD":
        pcase = {"set": "WT", "column": "DrainV", "label": "mV", "idoutput": "voltage"}
    elif type(plot_case) is Dict:
        pcase = plot_case.copy()
    else:
        sys.exit(1)

    plt.figure(figsize=(18 / 2.54, 10 / 2.54))  # ,layout='tight')
    plt.subplots_adjust(wspace=0.4, hspace=0.4)

    cur0 = md[f"{vsets[0]}_in"]
    xmin, xmax = np.nanmin(cur0), np.nanmax(cur0)
    xdelta = (xmax - xmin) / len(np.unique(cur0)) * 0.5
    cur0 = md[f"{vsets[1]}_in"]
    ymin, ymax = np.nanmin(cur0), np.nanmax(cur0)
    ydelta = (ymax - ymin) / len(np.unique(cur0)) * 0.5
    vextent = [xmin - xdelta, xmax + xdelta, ymin - ydelta, ymax + ydelta]

    kk0 = pcase["set"]
    curAll = {
        "input": md[kk0][pcase["column"] + "_in"],
        "get": md[kk0][pcase["column"]],
    }
    curAll["$\\Delta$"] = curAll["get"] - curAll["input"]
    vmin, vmax = curAll["input"].min(), 0.8 * curAll["get"].max()

    jj = 1
    for kk, cur in curAll.items():
        plt.subplot(1, 3, jj)
        plt.title(f"{pp} {ll} (set {kk0}, {kk})", {"fontsize": 10})
        plt.xlabel(f"{vsets[0]} [mV]")

        if kk == "input":
            plt.ylabel("Time [sec]")
        elif kk == "$\\Delta$":
            vmin = cur.min()
            vmax = np.median(cur) + 2 * cur.std()

        plt.imshow(
            cur,
            vmin=vmin,
            vmax=vmax,
            cmap="jet",
            extent=vextent,
            aspect="auto",
            origin="lower",
        )

        if kk != "input":
            cbar = plt.colorbar(pad=0.02, fraction=0.15)
            cbar.ax.tick_params(labelsize=8)
            cbar.set_label(
                pcase["label"], labelpad=-20, y=-0.02, rotation=0, fontsize=10
            )
        jj += 1

    if idout is None:
        idout = idcase
    plt.savefig(path_dir / f"Fig_{idout}_{pcase['idoutput']}Map.png", dpi=300)


def plotting_settingTime(metaData, idout=None, path_dir: Path = Path("./")):
    #
    md = metaData.copy()
    #
    idcase = md.get("idcase", "")
    pp, ll = md["pol_name"], md["lna_name"]
    vsets = md["sets"]
    #
    # log.info(f"\n## Plotting the setting time of each data set: {md['polna']}")

    # time
    plt.figure(figsize=(2 * 12 / 2.54, 10 / 2.54))  # ,layout='tight')
    plt.subplots_adjust(wspace=0.4, hspace=0.4)

    cur0 = md[f"{vsets[0]}_in"]
    xmin, xmax = np.nanmin(cur0), np.nanmax(cur0)
    xdelta = (xmax - xmin) / len(np.unique(cur0)) * 0.5
    cur0 = md[f"{vsets[1]}_in"]
    ymin, ymax = np.nanmin(cur0), np.nanmax(cur0)
    ydelta = (ymax - ymin) / len(np.unique(cur0)) * 0.5
    vextent = [xmin - xdelta, xmax + xdelta, ymin - ydelta, ymax + ydelta]

    for jj, kk in enumerate(vsets):
        curAll = md[kk]

        plt.subplot(1, 4, jj + 1)
        plt.title(f"{pp} {ll} (set {kk})", {"fontsize": 10})

        if jj == 0:
            plt.xlabel(f"{vsets[0]} [mV]")
            plt.ylabel("Time [sec]")
        else:
            plt.xlabel(f"{vsets[0]} [mV]")

        plt.imshow(
            curAll["WaitTime"],
            cmap="jet",
            extent=vextent,
            aspect="auto",
            origin="lower",
        )

        cbar = plt.colorbar(pad=0.02, fraction=0.15, format="%.1f")
        cbar.ax.tick_params(labelsize=7)
        cbar.set_label("sec", labelpad=-20, y=-0.02, rotation=0, fontsize=10)
    if idout is None:
        idout = idcase
    plt.savefig(path_dir / f"Fig_{idout}_settingTimeMap.png", dpi=300)


class checks_waitTime_analysis:
    def __init__(self, args):
        self.start_run = time.time()
        self.path_data = args.path_data
        self.date_range = (args.date_range[0:19], args.date_range[20:])
        self.ds = DataStorage(self.path_data, update_database=True)
        self.idout = args.idout
        self.cmmd_line = " ".join(argparse._sys.argv)
        #
        log.info("Analysis of wait time tests")
        log.info(f"Path: {self.path_data}\nRange: {self.date_range}")
        #
        if args.picklein:
            log.info(f"Reading the metaData from input file {args.picklein}")
            self.metaData = pkl.load(open(args.picklein, "rb"))
            self.idcase = self.metaData["idcase"] + "_" + self.idout
            self.filemetaData = args.picklein
        else:
            log.info("Getting the metaData")
            _ = self.querry_metaData()
            self.idcase = self.metaData["idcase"] + "_" + self.idout
            self.filemetaData = f"MetaData_{self.idcase}.pkl"
            self.savePickle(self.filemetaData)

        if args.output_dir == "dir_idcase":
            output_dir = Path(f"./{self.idcase}")
        else:
            output_dir = Path(args.output_dir)
        output_dir.mkdir(exist_ok=True, parents=True)
        self.output_dir = output_dir

        if args.report_template == "None":
            self.report_template = None
        else:
            self.report_template = args.report_template

    def savePickle(self, filename):
        """
        This function saves the dictionary (our metaData) in a file with
        pickle format
        """
        # outpath = self.output_dir / filename
        # with outpath.open('wb') as ff:
        #    pkl.dump(self.metaData,ff)
        ff = open(filename, "wb")
        pkl.dump(self.metaData, ff)
        ff.close()

    def querry_metaData(self) -> Dict:
        """
        This function performs the analysis of the wait time procedure.
        """
        tag_ini = find_waittime_tests(self.ds, self.date_range, tag_main="WAITTIME")
        metaData = load_waittime_polan_analysis(
            ds_in=self.ds, tag_in=tag_ini[0], tag_main="WAITTIME"
        )
        self.metaData = metaData
        return metaData

    def mkdir_report(self, reportTemplate_file: str = None):
        """
        This function generates a report with the main results based on
        the report template in ~/striptease/.
        """
        if reportTemplate_file is None:
            path_template = Path(__file__).parent / "templates"
            file_template = str(path_template / "reportTemplate_waitTime_analysis.txt")
        else:
            file_template = reportTemplate_file
            path_template = Path(file_template).parent
        log.info(f"Making the reports. The template used: {file_template}")

        temp = Template(filename=file_template)

        # Saving md
        file_report_md = f"report_{self.idcase}.md"
        with open(self.output_dir / file_report_md, "wt") as outf:
            print(
                temp.render(
                    polna=self.metaData["polna"],
                    date_range=self.date_range[0] + " " + self.date_range[1],
                    fileout=self.filemetaData,
                    metdat=self.metaData,
                    idout=self.idcase,
                    figname=self.figname,
                    cmmd_line=self.cmmd_line,
                ),
                file=outf,
            )

        # Saving pdf and html
        file_report_pdf = f"report_{self.idcase}.pdf"
        file_report_html = f"report_{self.idcase}.html"

        cmmd_pdf = f"pandoc -t pdf -o {self.output_dir/file_report_pdf} {self.output_dir/file_report_md}"
        cmmd_html = f"pandoc -t html5 -o  {self.output_dir/file_report_html} {self.output_dir/file_report_md}"

        os.system(cmmd_pdf)
        os.system(cmmd_html)
        #

    def run(self):
        # Ploting
        log.info("Plotting maps")
        log.info("Plotting the count map")
        plotting_countmap(self.metaData, idout=self.idcase, path_dir=self.output_dir)
        log.info("Plotting the check map of the wait time inputs")
        plotting_checks_params(
            self.metaData, idout=self.idcase, plot_case="WT", path_dir=self.output_dir
        )
        log.info("Plotting the check map of the voltage inputs")
        plotting_checks_params(
            self.metaData, idout=self.idcase, plot_case="VD", path_dir=self.output_dir
        )
        log.info("Plotting the check map of the setting times for each data set")
        plotting_settingTime(self.metaData, idout=self.idcase, path_dir=self.output_dir)
        self.figname = {
            "count": self.output_dir.absolute() / f"Fig_{self.idcase}_countMap.png",
            "waittime": self.output_dir.absolute()
            / f"Fig_{self.idcase}_waitTimeMap.png",
            "voltage": self.output_dir.absolute() / f"Fig_{self.idcase}_voltageMap.png",
            "settingtime": self.output_dir.absolute()
            / f"Fig_{self.idcase}_settingTimeMap.png",
        }

        # Saving report using template
        self.mkdir_report(reportTemplate_file=self.report_template)

        # Total time
        self.end_run = time.time()
        time_run_sec = np.around(self.end_run - self.start_run, 3)
        log.info(
            f"Time run (main routine): {time_run_sec} sec ({time_run_sec / 60:.3f} min)"
        )
        # END main program


if __name__ == "__main__":
    from argparse import ArgumentParser, RawDescriptionHelpFormatter
    import argparse

    parser = ArgumentParser(
        description="Obtains and plots the time wait results for one test",
        formatter_class=RawDescriptionHelpFormatter,
        epilog="""
        Usage example:

        python proganalysis_waittime.py -pd /Users/clopez/lspe-strip-bologna/test_data/ -dr '2021-11-23 19:44:04 2021-11-23 20:38:47' -io test2023-06-13
 
        python proganalysis_waittime.py -pd /Users/clopez/lspe-strip-bologna/test_data/ -dr '2021-11-23 19:44:04 2021-11-23 20:38:47' -io test2023-06-13 -pkl MetaData_WAITTIME_V0_HA1_2021-11-23T19:44:04_test2023-06-13.pkl -od dir_idcase
        
        """,
    )

    parser.add_argument(
        "-pd",
        "--pathdata",
        metavar="FILENAME",
        type=str,
        dest="path_data",
        default="",
        help="Path of the local folder with data to be processed with DataStorage",
    )

    parser.add_argument(
        "-dr",
        "--daterange",
        metavar="FILENAME",
        type=str,
        dest="date_range",
        default="2021-11-23 19:44:04 2021-11-23 20:38:47",
        help="Dates range to be considered in the wait time analysis."
        "If not provided, we use '2021-11-23 19:44:04 2021-11-23 20:38:47'",
    )

    parser.add_argument(
        "-io",
        "--idout",
        metavar="FILENAME",
        type=str,
        dest="idout",
        default="",
        help="Extra identification name to write the output (file and figures).",
    )

    parser.add_argument(
        "-od",
        "--outputdir",
        metavar="FILENAME",
        type=str,
        dest="output_dir",
        default="./",
        help="Path with the output folder to save results and products" "",
    )

    parser.add_argument(
        "-pkl",
        "--pickle",
        metavar="FILENAME",
        type=str,
        dest="picklein",
        default="",
        help="Input file (pickle format) with the dictionary with the information" "",
    )

    parser.add_argument(
        "-rt",
        "--reporttemplate",
        metavar="FILENAME",
        type=str,
        dest="report_template",
        default="None",
        help="Input file with the report template of mako."
        "If not we use the 'reportTemplate_waitTime_analysis.txt' in ~/striptease/templates/",
    )
    args = parser.parse_args()

    logging.basicConfig(
        level=logging.INFO,
        format="%(message)s",
        datefmt="[%X]",
        handlers=[RichHandler()],
    )
    log = logging.getLogger("rich")

    proc = checks_waitTime_analysis(args=args)
    proc.run()<|MERGE_RESOLUTION|>--- conflicted
+++ resolved
@@ -239,11 +239,7 @@
     for jj, kk in enumerate(vsets[0:3]):
         print(f"\tSubplot {jj} ({kk})")
         curAll = md[kk]
-<<<<<<< HEAD
-        print(curAll["count"],"\n") #log.info(curAll["count"],"\n")
-=======
         print(curAll["count"], "\n")
->>>>>>> b73bbf9c
 
         plt.subplot(1, 3, jj + 1)
         plt.title(f"{pp} {ll} (set {kk})", {"fontsize": 10})
