#!/usr/bin/env python3
# -*- encoding: utf-8 -*-

# Procedura 2: accensione progressiva

import logging as log
from calibration import CalibrationTables
from reference_test import (
    proc_1,
)
from striptease import (
    STRIP_BOARD_NAMES,
    polarimeter_iterator,
    PhswPinMode,
    StripProcedure,
    StripTag,
    wait_with_tag,
)
from turnon import TurnOnOffProcedure


class ReferenceTestProcedure(StripProcedure):
    def __init__(self):
        super(ReferenceTestProcedure, self).__init__()
        self.calib = CalibrationTables()

    def run(self):
        # turn on polarimeter
        turnon_proc = TurnOnOffProcedure(waittime_s=1.0, turnon=True)
        for cur_board, pol_idx, polname in polarimeter_iterator(args.board):
            with StripTag(conn=self.command_emitter, name=f"ref2_turnon_pol_{polname}"):

                turnon_proc.set_board_horn_polarimeter(
                    new_board=cur_board,
                    new_horn=polname,
                    new_pol=None,
                )
                turnon_proc.run()
                self.command_emitter.command_list += turnon_proc.get_command_list()
                turnon_proc.clear_command_list()

            print(polname)

<<<<<<< HEAD
            proc_1(self, polname, cur_board, '2')
=======
            proc_1(self, polname, cur_board, 2)
>>>>>>> 08104d36

            self.conn.log(message="ref2_set phsw state to default bias")
            # set phsw modulation to default bias
            for h in range(4):
                with StripTag(
                    conn=self.command_emitter, name=f"ref2_set_pol_state{polname}"
                ):
                    self.conn.set_phsw_status(
                        polarimeter=polname,
                        phsw_index=h,
                        status=PhswPinMode.DEFAULT_STATE,
                    )

            self.conn.set_hk_scan(boards=cur_board, allboards=False, time_ms=500)
            wait_with_tag(
                conn=self.conn,
                seconds=120,
                name=f"ref2_acquisition_default_pol{polname}",
            )


if __name__ == "__main__":
    from argparse import ArgumentParser, RawDescriptionHelpFormatter

    parser = ArgumentParser(
        description="Procedure a command sequence to turn on the boards",
        formatter_class=RawDescriptionHelpFormatter,
        epilog=""""

        python3 amalia_reference.py
        """,
    )
    parser.add_argument(
        "--output",
        "-o",
        metavar="FILENAME",
        type=str,
        dest="output_filename",
        default="",
        help="Name of the file where to write the output (in JSON format)."
        "If not provided, the output will be sent to stdout",
    )

    parser.add_argument(
        "board",
        type=str,
        nargs="?",
        default=STRIP_BOARD_NAMES,
        help="ref_turn on one or more boards",
    )

    args = parser.parse_args()

    log.basicConfig(level=log.INFO, format="[%(asctime)s %(levelname)s]%(message)s")

    proc = ReferenceTestProcedure()
    proc.run()
    proc.output_json(args.output_filename)<|MERGE_RESOLUTION|>--- conflicted
+++ resolved
@@ -41,11 +41,7 @@
 
             print(polname)
 
-<<<<<<< HEAD
-            proc_1(self, polname, cur_board, '2')
-=======
             proc_1(self, polname, cur_board, 2)
->>>>>>> 08104d36
 
             self.conn.log(message="ref2_set phsw state to default bias")
             # set phsw modulation to default bias
