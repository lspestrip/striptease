--- conflicted
+++ resolved
@@ -40,11 +40,8 @@
                 turnon_proc.clear_command_list()
 
             print(polname)
-<<<<<<< HEAD
-            proc_1(self, polname, cur_board, '3')
-=======
+
             proc_1(self, polname, cur_board, 3)
->>>>>>> 08104d36
 
             self.conn.log(message="ref3_set phsw state to default bias")
             # set phsw modulation to default bias
