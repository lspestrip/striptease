#!/usr/bin/env python3
# -*- encoding: utf-8 -*-

from collections import namedtuple
from datetime import datetime
import logging as log
import os.path
import re
import sys

from config import Config
from striptease import StripTag
from program_turnon import SetupBoard

from striptease.procedures import StripProcedure

DEFAULT_WAITTIME_S = 5.0

<<<<<<< HEAD
def biases_to_str(biases):
    return "Biases: " + ",".join([
        str(biases.vd0),
        str(biases.vd1),
        str(biases.vd2),
        str(biases.vd3),
        str(biases.vd4),
        str(biases.vd5),
        str(biases.vg0),
        str(biases.vg1),
        str(biases.vg2),
        str(biases.vg3),
        str(biases.vg4),
        str(biases.vg5),
        str(biases.vg4a),
        str(biases.vg5a),
        str(biases.vpin0),
        str(biases.vpin1),
        str(biases.vpin2),
        str(biases.vpin3),
        str(biases.ipin0),
        str(biases.ipin1),
        str(biases.ipin2),
        str(biases.ipin3),
        str(biases.id0),
        str(biases.id1),
        str(biases.id2),
        str(biases.id3),
        str(biases.id4),
        str(biases.id5),
    ])

class TurnOnProcedure(StripProcedure):
    def __init__(self, waittime_s=5):
        super(TurnOnProcedure, self).__init__()
=======

class TurnOnOffProcedure(StripProcedure):
    def __init__(self, waittime_s=5, turnon=True):
        super(TurnOnOffProcedure, self).__init__()
>>>>>>> 76530d89
        self.board = None
        self.horn = None
        self.polarimeter = None
        self.waittime_s = waittime_s
        self.turnon = turnon

    def set_board_horn_polarimeter(self, new_board, new_horn, new_pol=None):
        self.board = new_board
        self.horn = new_horn
        self.polarimeter = new_pol

    def run(self):
        if self.turnon:
            self.run_turnon()
        else:
            self.run_turnoff()

    def run_turnon(self):
        assert self.horn
        board_setup = SetupBoard(
            config=self.conf, board_name=self.board, post_command=self.command_emitter
        )

        current_time = datetime.now().strftime("%A %Y-%m-%d %H:%M:%S (%Z)")
        board_setup.log(
            f"Here begins the turnon procedure for polarimeter {self.horn}, "
            + f"created on {current_time} using program_turnon.py"
        )
        board_setup.log(f"We are using the setup for board {self.board}")
        if self.polarimeter:
<<<<<<< HEAD
            board_setup.log(f"This procedure assumes that horn {self.horn} is connected to polarimeter {self.polarimeter}")
=======
            board_setup.log(
                f"This procedure assumes that horn {self.horn} is connected to polarimeter {self.polarimeter}"
            )
>>>>>>> 76530d89

        # 1
        with StripTag(
            conn=self.command_emitter,
            name="BOARD_TURN_ON",
            comment=f"Turning on board for {self.horn}",
        ):
            board_setup.log("Going to set up the board…")
            board_setup.board_setup()
            board_setup.log("Board has been set up")

        # 2
        with StripTag(
            conn=self.command_emitter,
            name=f"ELECTRONICS_ENABLE_{self.horn}",
            comment=f"Enabling electronics for {self.horn}",
        ):
            board_setup.log(f"Enabling electronics for {self.horn}…")
            board_setup.enable_electronics(polarimeter=self.horn)
            board_setup.log("The electronics has been enabled")

        # 3
        for idx in (0, 1, 2, 3):
            with StripTag(
                conn=self.command_emitter,
                name=f"DETECTOR_TURN_ON_{idx}",
                comment=f"Turning on detector {idx} in {self.horn}",
            ):
                board_setup.turn_on_detector(self.horn, idx)

        # 4
        if self.polarimeter:
            biases = self.biases.get_biases(polarimeter_name=self.polarimeter)
<<<<<<< HEAD
            board_setup.log(f"{self.polarimeter}: {biases_to_str(biases)}")
        else:
            biases = self.biases.get_biases(module_name=self.horn)
            board_setup.log(f"{self.horn}: {biases_to_str(biases)}")
=======
            board_setup.log(
                f"We are going to use biases for {self.polarimeter}: {biases}"
            )
        else:
            biases = self.biases.get_biases(module_name=self.horn)
            board_setup.log(f"We are going to use biases for {self.horn}: {biases}")
>>>>>>> 76530d89

        for (index, vpin, ipin) in zip(
            range(4),
            [biases.vpin0, biases.vpin1, biases.vpin2, biases.vpin3],
            [biases.ipin0, biases.ipin1, biases.ipin2, biases.ipin3],
        ):
            try:
                with StripTag(
                    conn=self.command_emitter,
                    name=f"PHSW_BIAS_{index}",
                    comment=f"Setting biases for PH/SW {index} in {self.horn}",
                ):
                    board_setup.set_phsw_bias(self.horn, index, vpin, ipin)
            except:
                log.warning(f"Unable to set bias for detector #{index}")

        # 5
        for idx in (0, 1, 2, 3):
            with StripTag(
                conn=self.command_emitter,
                name=f"PHSW_STATUS_{idx}",
                comment=f"Setting status for PH/SW {idx} in {self.horn}",
            ):
                board_setup.set_phsw_status(self.horn, idx, status=7)

        # 6
        for lna in ("HA3", "HA2", "HA1", "HB3", "HB2", "HB1"):
            for step_idx, cur_step in enumerate([0.0, 0.5, 1.0]):
                with StripTag(
                    conn=self.command_emitter,
                    name=f"VD_SET_{lna}",
                    comment=f"Setting drain voltages for LNA {lna} in {self.horn}",
                ):
                    board_setup.setup_VD(self.horn, lna, step=cur_step)

                    if step_idx == 0:
                        board_setup.setup_VG(self.horn, lna, step=1.0)

                    if False and cur_step == 1.0:
                        # In mode 5, the following command should be useless…
                        board_setup.setup_ID(self.horn, lna, step=1.0)

                if self.waittime_s > 0:
                    self.wait(seconds=self.waittime_s)

<<<<<<< HEAD
=======
    def run_turnoff(self):
        assert self.horn
        board_setup = SetupBoard(
            config=self.conf, board_name=self.board, post_command=self.command_emitter
        )

        current_time = datetime.now().strftime("%A %Y-%m-%d %H:%M:%S (%Z)")
        board_setup.log(
            f"Here begins the turnoff procedure for polarimeter {self.horn}, "
            + f"created on {current_time} using program_turnon.py"
        )
        board_setup.log(f"We are using the setup for board {self.board}")
        if self.polarimeter:
            board_setup.log(
                f"This procedure assumes that horn {self.horn} is connected to polarimeter {self.polarimeter}"
            )

        # 1
        with StripTag(
            conn=self.command_emitter,
            name="BOARD_TURN_OFF",
            comment=f"Turning on board for {self.horn}",
        ):
            board_setup.log("Going to set up the board…")
            board_setup.board_setup()
            board_setup.log("Board has been set up")

        # 6
        for lna in reversed("HA3", "HA2", "HA1", "HB3", "HB2", "HB1"):
            for step_idx, cur_step in enumerate(reversed([0.0, 0.5, 1.0])):
                with StripTag(
                    conn=self.command_emitter,
                    name="VD_SET",
                    comment=f"Setting drain voltages for LNA {lna} in {self.horn}",
                ):
                    board_setup.setup_VD(self.horn, lna, step=cur_step)

                    if step_idx == 0:
                        board_setup.setup_VG(self.horn, lna, step=1.0)

                    if False and cur_step == 1.0:
                        # In mode 5, the following command should be useless…
                        board_setup.setup_ID(self.horn, lna, step=1.0)

                if self.waittime_s > 0:
                    self.wait(seconds=self.waittime_s)

        # 3
        for idx in (0, 1, 2, 3):
            with StripTag(
                conn=self.command_emitter,
                name="DETECTOR_TURN_OFF",
                comment=f"Turning off detector {idx} in {self.horn}",
            ):
                board_setup.turn_off_detector(self.horn, idx)

        # 2
        with StripTag(
            conn=self.command_emitter,
            name="ELECTRONICS_DISABLE",
            comment=f"Enabling electronics for {self.horn}",
        ):
            board_setup.log(f"Disabling electronics for {self.horn}…")
            board_setup.disable_electronics(polarimeter=self.horn)
            board_setup.log("The electronics has been disabled")

        board_setup(f"Turnoff procedure for {self.horn} completed")

>>>>>>> 76530d89

def unroll_polarimeters(pol_list):
    board_horn_pol = re.compile(r"([GBPROYW][0-6]):(STRIP[0-9][0-9])")
    for cur_pol in pol_list:
        if cur_pol in ("V", "G", "B", "P", "R", "O", "Y"):
            for idx in range(7):
                yield (f"{cur_pol}{idx}", None)
            continue
        else:
            # Is this polarimeter in a form like "G0:STRIP33"?
            m = board_horn_pol.match(cur_pol)
            if m:
                yield (m.group(1), m.group(2))
            else:
                yield (cur_pol, None)


if __name__ == "__main__":
    import sys
    from argparse import ArgumentParser, RawDescriptionHelpFormatter

    parser = ArgumentParser(
        description="Produce a command sequence to turn on one or more polarimeters",
        formatter_class=RawDescriptionHelpFormatter,
        epilog="""

Usage example:

    python3 program_turnon.py --board 2 G0 G3 G4:STRIP33
""",
    )
    parser.add_argument(
        "polarimeters",
        metavar="POLARIMETER",
        type=str,
        nargs="+",
        help="Name of the polarimeters/module to turn on. Valid names "
        'are "G4", "Y" (meaning that all the 7 polarimeters will '
        "be turned on, one after another), etc.",
    )
    parser.add_argument(
        "--board",
        metavar="NAME",
        type=str,
        dest="board",
        required=True,
        help='Name of the board to use',
    )
    parser.add_argument(
        "--turnoff",
        type=bool,
        action="store_true",
        default=False,
        help="If this flag is present, the procedure will turn the polarimeter *off*",
    )
    parser.add_argument(
        "--output",
        "-o",
        metavar="FILENAME",
        type=str,
        dest="output_filename",
        default="",
        help="Name of the file where to write the output (in JSON format). "
        "If not provided, the output will be sent to stdout.",
    )
    parser.add_argument("--bias-steps", dest="bias_steps", action="append")
    parser.add_argument(
        "--wait-time-sec",
        metavar="VALUE",
        type=float,
        dest="waittime_s",
        default=DEFAULT_WAITTIME_S,
        help=f"Time to wait after having altered the bias level for each amplifier "
        "(default: {DEFAULT_WAITTIME_S}, set to 0 to disable)",
    )

    args = parser.parse_args()

    log.basicConfig(level=log.INFO, format="[%(asctime)s %(levelname)s] %(message)s")

    proc = TurnOnOffProcedure(waittime_s=args.waittime_s, turnon=True)
    for cur_horn, cur_polarimeter in unroll_polarimeters(args.polarimeters):
        proc.set_board_horn_polarimeter(args.board, cur_horn, cur_polarimeter)
        proc.run()

    import json

    output = json.dumps(proc.get_command_list(), indent=4)
    if args.output_filename == "":
        print(output)
    else:
        with open(args.output_filename, "wt") as outf:
            outf.write(output)<|MERGE_RESOLUTION|>--- conflicted
+++ resolved
@@ -16,7 +16,6 @@
 
 DEFAULT_WAITTIME_S = 5.0
 
-<<<<<<< HEAD
 def biases_to_str(biases):
     return "Biases: " + ",".join([
         str(biases.vd0),
@@ -49,15 +48,9 @@
         str(biases.id5),
     ])
 
-class TurnOnProcedure(StripProcedure):
-    def __init__(self, waittime_s=5):
-        super(TurnOnProcedure, self).__init__()
-=======
-
 class TurnOnOffProcedure(StripProcedure):
     def __init__(self, waittime_s=5, turnon=True):
         super(TurnOnOffProcedure, self).__init__()
->>>>>>> 76530d89
         self.board = None
         self.horn = None
         self.polarimeter = None
@@ -88,13 +81,9 @@
         )
         board_setup.log(f"We are using the setup for board {self.board}")
         if self.polarimeter:
-<<<<<<< HEAD
-            board_setup.log(f"This procedure assumes that horn {self.horn} is connected to polarimeter {self.polarimeter}")
-=======
             board_setup.log(
                 f"This procedure assumes that horn {self.horn} is connected to polarimeter {self.polarimeter}"
             )
->>>>>>> 76530d89
 
         # 1
         with StripTag(
@@ -128,19 +117,10 @@
         # 4
         if self.polarimeter:
             biases = self.biases.get_biases(polarimeter_name=self.polarimeter)
-<<<<<<< HEAD
             board_setup.log(f"{self.polarimeter}: {biases_to_str(biases)}")
         else:
             biases = self.biases.get_biases(module_name=self.horn)
             board_setup.log(f"{self.horn}: {biases_to_str(biases)}")
-=======
-            board_setup.log(
-                f"We are going to use biases for {self.polarimeter}: {biases}"
-            )
-        else:
-            biases = self.biases.get_biases(module_name=self.horn)
-            board_setup.log(f"We are going to use biases for {self.horn}: {biases}")
->>>>>>> 76530d89
 
         for (index, vpin, ipin) in zip(
             range(4),
@@ -186,8 +166,6 @@
                 if self.waittime_s > 0:
                     self.wait(seconds=self.waittime_s)
 
-<<<<<<< HEAD
-=======
     def run_turnoff(self):
         assert self.horn
         board_setup = SetupBoard(
@@ -255,8 +233,6 @@
             board_setup.log("The electronics has been disabled")
 
         board_setup(f"Turnoff procedure for {self.horn} completed")
-
->>>>>>> 76530d89
 
 def unroll_polarimeters(pol_list):
     board_horn_pol = re.compile(r"([GBPROYW][0-6]):(STRIP[0-9][0-9])")
