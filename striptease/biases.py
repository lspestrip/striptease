# -*- encoding: utf-8 -*-

import json
import pandas as pd
from pathlib import Path
import logging
from collections import namedtuple

BiasConfiguration = namedtuple(
    "BiasConfiguration",
    [
        "vd0",
        "vd1",
        "vd2",
        "vd3",
        "vd4",
        "vd5",
        "vg0",
        "vg1",
        "vg2",
        "vg3",
        "vg4",
        "vg5",
        "vg4a",
        "vg5a",
        "vpin0",
        "vpin1",
        "vpin2",
        "vpin3",
        "ipin0",
        "ipin1",
        "ipin2",
        "ipin3",
        "id0",
        "id1",
        "id2",
        "id3",
        "id4",
        "id5",
    ],
)

ChannelCalibration = namedtuple(
    "ChannelCalibration",
    [
        "vd0_set",
        "vd1_set",
        "vd2_set",
        "vd3_set",
        "vd4_set",
        "vd5_set",
        "vg0_set",
        "vg1_set",
        "vg2_set",
        "vg3_set",
        "vg4_set",
        "vg5_set",
        "vg4a_set",
        "vg5a_set",
        "vpin0_set",
        "vpin1_set",
        "vpin2_set",
        "vpin3_set",
        "ipin0_set",
        "ipin1_set",
        "ipin2_set",
        "ipin3_set",
        "id0_set",
        "id1_set",
        "id2_set",
        "id3_set",
        "id4_set",
        "id5_set",
        "vd0_hk",
        "vd1_hk",
        "vd2_hk",
        "vd3_hk",
        "vd4_hk",
        "vd5_hk",
        "vg0_hk",
        "vg1_hk",
        "vg2_hk",
        "vg3_hk",
        "vg4_hk",
        "vg5_hk",
        "vg4a_hk",
        "vg5a_hk",
        "vpin0_hk",
        "vpin1_hk",
        "vpin2_hk",
        "vpin3_hk",
        "ipin0_hk",
        "ipin1_hk",
        "ipin2_hk",
        "ipin3_hk",
        "id0_hk",
        "id1_hk",
        "id2_hk",
        "id3_hk",
        "id4_hk",
        "id5_hk"
    ],
)

class InstrumentBiases:
    """InstrumentBiases

    Query an Excel file containing the values for all the biases needed to turn on the
    Strip instrument.

    Once you have created an instance of `InstrumentBiases`, call `get_biases` to return
    the biases of one polarimeter.
    """

    def __init__(self, filename=None):
        if not filename:
            filename = str(
                Path(__file__).absolute().parent.parent
                / "data"
                / "default_biases_warm.xlsx"
            )

        logging.info("Loading default biases from file %s", filename)
        sheets = pd.read_excel(
            filename, header=0, index_col=0, sheet_name=["Biases", "Modules"]
        )
        self.biases = sheets["Biases"]
        self.modules = sheets["Modules"]

    def get_biases(self, module_name=None, polarimeter_name=None):
        """Return the biases needed to turn on a polarimeter.

        The return value is an instance of `BiasConfiguration`. You can specify either the name
        of the module (e.g., "I0") or the name of the polarimeter (e.g., "STRIP58").
        """
        if (not module_name) and (not polarimeter_name):
            raise ValueError(
                "You must provide either 'module_name' or 'polarimeter_name' to 'InstrumentBiases.read_biases'"
            )

        if module_name and polarimeter_name:
            raise ValueError(
                "You cannot provide both 'module_name' and 'polarimeter_name' to 'InstrumentBiases.read_biases'"
            )

        if module_name:
            polarimeter_name = self.modules["Polarimeter"][module_name]

        if not (polarimeter_name in self.biases):
            raise ValueError(
                "Unknown polarimeter '%s', valid values are %s",
                polarimeter_name,
                ", ".join(self.biases.keys()),
            )

        result = BiasConfiguration(
            vd0=self.biases[polarimeter_name]["VD0"],
            vd1=self.biases[polarimeter_name]["VD1"],
            vd2=self.biases[polarimeter_name]["VD2"],
            vd3=self.biases[polarimeter_name]["VD3"],
            vd4=self.biases[polarimeter_name]["VD4"],
            vd5=self.biases[polarimeter_name]["VD5"],
            vg0=self.biases[polarimeter_name]["VG0"],
            vg1=self.biases[polarimeter_name]["VG1"],
            vg2=self.biases[polarimeter_name]["VG2"],
            vg3=self.biases[polarimeter_name]["VG3"],
            vg4=self.biases[polarimeter_name]["VG4"],
            vg5=self.biases[polarimeter_name]["VG5"],
            vg4a=self.biases[polarimeter_name]["VG4A"],
            vg5a=self.biases[polarimeter_name]["VG5A"],
            vpin0=self.biases[polarimeter_name]["VPIN0"],
            vpin1=self.biases[polarimeter_name]["VPIN1"],
            vpin2=self.biases[polarimeter_name]["VPIN2"],
            vpin3=self.biases[polarimeter_name]["VPIN3"],
            ipin0=self.biases[polarimeter_name]["IPIN0"],
            ipin1=self.biases[polarimeter_name]["IPIN1"],
            ipin2=self.biases[polarimeter_name]["IPIN2"],
            ipin3=self.biases[polarimeter_name]["IPIN3"],
            id0=self.biases[polarimeter_name]["ID0"],
            id1=self.biases[polarimeter_name]["ID1"],
            id2=self.biases[polarimeter_name]["ID2"],
            id3=self.biases[polarimeter_name]["ID3"],
            id4=self.biases[polarimeter_name]["ID4"],
            id5=self.biases[polarimeter_name]["ID5"],
        )

        return result

<<<<<<< HEAD
class BoardCalibration:
    """InstrumentBiases

    Query an Excel file containing the values for all calibrations needed to turn on the
    Strip instrument.

    Once you have created an instance of `BoardCalibration`, call `get_channel_calibration` to return
    the calibration of one channel.
    """
    def __init__(self, filename):
        pass

    def get_channel_calibration(self,channel_no=None,channel_name=None):
        """Return the calibration needed to drive a channel.

        The return value is an instance of `ChannelCalibration`. You can specify either the name
        of the channel number (0:7) or the name of the channel ("Pol1" : "Pol8").
        """
        if channel_no is None and channel_name is None:
            raise ValueError(
                "You must provide either 'channel_no' or 'channel_name' to 'BoardCalibration.get_channel_calibration'"
            )

        if  channel_no is not None and channel_name is not None:
            raise ValueError(
                "You cannot provide both 'channel_no' and 'channel_name' to 'BoardCalibration.get_channel_calibration'"
            )

        if channel_no is no None:
            if channel_no < 0 or channel_no > 7:
                raise ValueError(
                    "'channel_no' must be a value from 0 to 7"
                    )
            channel = 'Pol'+str(channel_no+1)
        else:
            if channel_name not in ['Pol1',]
=======

RefBiasConfiguration = namedtuple(
    "RefBiasConfiguration",
    [
        "vd0",
        "vd1",
        "vd2",
        "vd3",
        "vd4",
        "vd5",
        "vg0",
        "vg1",
        "vg2",
        "vg3",
        "vg4",
        "vg5",
        "id0",
        "id1",
        "id2",
        "id3",
        "id4",
        "id5",
        "output_q1",
        "output_q2",
        "output_u1",
        "output_u2",
    ],
)


class ReferenceBiases:
    """ReferenceBiases

    Load the reference biases acquired during the unit tests.

    Once you have created an instance of `ReferenceBiases`, call
    `get_biases` to return the biases of one polarimeter.

    """

    def __init__(self, filename=None):
        if not filename:
            filename = str(
                Path(__file__).absolute().parent.parent
                / "data"
                / "cold_bias_table.json"
            )

        logging.info("Loading reference biases from file %s", filename)

        with open(filename, "rt") as inpf:
            self.data = json.load(inpf)

    def get_biases(self, polarimeter_name):
        """Return the reference biases for a polarimeter.

        The return value is a dictionary containing all the metadata
        related to the biases of the specified polarimeter (e.g.,
        `STRIP05`).

        """

        if not (polarimeter_name in self.data):
            values = ", ".join(self.data.keys())
            raise ValueError(
                f"Unknown polarimeter {polarimeter_name}, valid values are {values}"
            )

        return self.data[polarimeter_name]
>>>>>>> da4f60ab
<|MERGE_RESOLUTION|>--- conflicted
+++ resolved
@@ -186,7 +186,6 @@
 
         return result
 
-<<<<<<< HEAD
 class BoardCalibration:
     """InstrumentBiases
 
@@ -215,16 +214,17 @@
                 "You cannot provide both 'channel_no' and 'channel_name' to 'BoardCalibration.get_channel_calibration'"
             )
 
-        if channel_no is no None:
+        if channel_no is not None:
             if channel_no < 0 or channel_no > 7:
                 raise ValueError(
                     "'channel_no' must be a value from 0 to 7"
                     )
             channel = 'Pol'+str(channel_no+1)
         else:
-            if channel_name not in ['Pol1',]
-=======
-
+            # if channel_name not in ['Pol1',]
+            raise Exception("Not implemented yet!")
+
+            
 RefBiasConfiguration = namedtuple(
     "RefBiasConfiguration",
     [
@@ -292,5 +292,4 @@
                 f"Unknown polarimeter {polarimeter_name}, valid values are {values}"
             )
 
-        return self.data[polarimeter_name]
->>>>>>> da4f60ab
+        return self.data[polarimeter_name]