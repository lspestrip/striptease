--- conflicted
+++ resolved
@@ -213,13 +213,4 @@
                 self.data[table][hk['name']] = {
                     'data': np.ndarray([0], dtype=np.float64),
                     'ts'  : np.ndarray([0], dtype=np.float64)
-<<<<<<< HEAD
                     }
-
-    def __f(self):
-        while self.wamp is not None:
-            self.poll_HK()
-            time.sleep(1.0)
-=======
-                    }
->>>>>>> fbecc582
